﻿using System;
using System.Diagnostics;
using System.Reflection;
using System.Windows.Forms;
using Westwind.Utilities;


namespace MXSPyCOM
{
	class Program
	{
		/// A modern version of MXSCOM, to allow for editing & execution of 3ds Max MaxScript and Python files from external code editors.
		/// In 2005 Simon Feltman released the first MXSCOM, a small Visual Basic 6 application that took commands and sent them to
		/// Autodesk's 3ds Max's internal COM server. This allowed users to choose their own external code editor for editing MaxScript
		/// and to be able to have their MaxScript code execute in 3ds Max by way of having the code editor utilize MXSCOM to send the file
		/// into 3ds Max and have it executed. Modern versions of Windows can not use Simon Feltman's old MXSCOM.exe program due to it being ActiveX based.
		///
		/// MXSPyCOM is a C# based replacement for MXSCOM. It offers the same functionality as MXSCOM but can run on modern versions of Windows.
		/// It also supports editing of Python files and having them execute in versions of 3ds Max, starting with 3ds Max 2015, that support Python scripts.
		///
		/// **Arguments:**
		///
		/// None
		///
		/// **Keyword Arguments:**
		///
		/// None
		///
		/// **TODO**
		///
		/// :Add the ability to start 3ds Max if it is not found as a running process.
		///
		/// **Author:**
		///
		/// Jeff Hanna, jeff@techart.online, July 9, 2016

		const string USAGE_INFO = "\nType \"MXSPyCOM\" for usage info.";


		static void execute_max_commands(string[] args, string filepath)
		{
			/// Parses the command line arguments and calls the corresponding command on Max's COM server with the provied filepath.
			///
			/// **Arguments:**
			///
			/// :``args``: `string[]`: The command line arguments sent to MXSPyCOM
			/// :``filepath: `string`: A full absolute filepath to a MaxScript (.ms) or Python (.py) file.
			///
			/// **Keyword Arguments:**
			///
			/// None
			///
			/// **Returns:**
			///
			/// None
			///
			/// **TODO:**
			///
			/// Should support for Max's COM server execute() function be added? It doesn't act on files, but on strings of MaxScript commands.
			/// It doesn't seem necessary for this tool, honestly.
			///
			/// **Author:**
			///
			/// Jeff Hanna, jeff@techart.online, July 11, 2016

			bool max_running = is_process_running("3dsmax");
			if (max_running)
			{
				if (args.Length == 1)
				{
					string msg = String.Format("No options provided.", USAGE_INFO);
					show_message(msg);
				}
				else
				{
					string prog_id = "Max.Application";					
					Type com_type = Type.GetTypeFromProgID(prog_id);
					object com_obj = Activator.CreateInstance(com_type);

					string ext = System.IO.Path.GetExtension(filepath).ToLower();

					foreach (string arg in args)
					{
						switch (arg.ToLower())
						{
							case "-f":
								if (ext == ".py")
								{
									filepath = make_python_wrapper(filepath);
								}

								try
								{
									com_obj.GetType().InvokeMember("filein", 
																			 ReflectionUtils.MemberAccess | BindingFlags.InvokeMethod, 
																			 null, 
																			 com_obj, 
																			 new object[] {filepath});
								}
								catch (System.Reflection.TargetInvocationException) { }
								break;

							case "-s":
								try
								{
									filepath = mxs_try_catch_errors_cmd(filepath);
									com_obj.GetType().InvokeMember("execute", 
																			 ReflectionUtils.MemberAccess | BindingFlags.InvokeMethod, 
																			 null, 
																			 com_obj, 
																			 new object[] {filepath});
								}
								catch (System.Reflection.TargetInvocationException) { }
								break;

							case "-e":
								try
								{
									com_obj.GetType().InvokeMember("edit", 
																			 ReflectionUtils.MemberAccess | BindingFlags.InvokeMethod, 
																			 null, 
																			 com_obj, 
																			 new object[] {filepath});
								}
								catch (System.Reflection.TargetInvocationException) { }
								break;

							case "-c":
								if (ext == ".ms")
								{
									try
									{
										com_obj.GetType().InvokeMember("encryptscript", 
																				 ReflectionUtils.MemberAccess | BindingFlags.InvokeMethod, 
																				null, 
																				com_obj, 
																				new object[] {filepath});
									}
									catch (System.Reflection.TargetInvocationException) { }
								}
								else
								{
									string msg = String.Format("Only MaxScript files can be encrypted. {0}", USAGE_INFO);
									show_message(msg);
								}
								break;

							default:
								return;
						}
					}
				}
			}
			else
			{
				string msg = "3ds Max (3dsmax.exe) is not currently running.";
				show_message(msg);
			}

			return;
		}


		static bool is_process_running(string process_name)
		{
			/// Determines if a named process is currently running.
			///
			/// **Arguments:**
			///
			/// :``process_name``: `string` The name of the process (minus the .exe extension) to check
			///
			/// **Keyword Arguments:**
			///
			/// None
			///
			/// **Returns:**
			///
			/// :`bool`
			///
			/// **Author:**
			///
			/// Jeff Hanna, jeff@techart.online, July 9, 2016

			Process[] pname = Process.GetProcessesByName(process_name);
			if (pname.Length > 0)
			{
				return true;
			}

			return false;
		}


		static string make_python_wrapper(string python_filepath)
		{
			/// It is not possible to directly execute Python files in 3ds Max via calling filein() on the COM server.
			/// Luckily MaxScript supports Python.ExecuteFile(filepath). This function takes the provided Python file
			/// and wraps it a Python.ExecuteFile() command within a MaxScript file that is saved to the user's %TEMP% folder.
			/// That temporary MaxScript file is what is sent to 3ds Max's COM server.
			///
			/// **Arguments:**
			///
			/// :``python_filepath``: `string` A full absolute filepath to a Python (.py) file.
			///
			/// **Keyword Arguments:**
			///
			/// None
			///
			/// **Returns:**
			///
			/// :``wrapper_filepath``: `string`
			///
			/// **Author:**
			///
			/// Jeff Hanna, jeff@techart.online, July 9, 2016

			string cmd = String.Format("python.ExecuteFile(@\"{0}\")", python_filepath);
			string wrapper_filepath = System.IO.Path.Combine(System.IO.Path.GetTempPath(), "maxscript_python_wrapper.ms");
			System.IO.File.WriteAllText(wrapper_filepath, cmd);

			return wrapper_filepath;
		}


		static string mxs_try_catch_errors_cmd(string filepath)
		{
			/// Wraps the given MAXScript command arg in MAXScript code that when run in 3ds Max will catch
			/// errors using a MAXScript try() catch() and print a 'homemade' minimally useful log message
			/// to the MAXScript Listener instead of the usual proper one.
			///
			/// **Arguments:**
			///
			/// :``command: `string` A fumaxscript command to wrap
			/// :``log_filepath``: `string` The filepath to use in the MAXScript Listerner log message
			///
			/// **Keyword Arguments:**
			///
			/// None
			///
			/// **Returns:**
			///
			/// :``cmd``: `string`
			///
			/// **Author:**
			///
			/// Gary Tyler, mail@garytyler.com, April 12, 2018

			string ext = System.IO.Path.GetExtension(filepath).ToLower();

			string location;
			string run_cmd;

			if (ext == ".py")
			{
				/// For python files, use passed filepath for location msg, no pos or line available
				location = String.Format("\"Error; filename: {0}\"", filepath);

				/// Pass thru python.ExecuteFile()
				run_cmd = String.Format("python.ExecuteFile(@\"{0}\")", filepath);
			}
			else
			{
				/// For maxscript files, use provided commands for location msg
				string loc_file = "\" filename: \" + (getErrorSourceFileName() as string)";
				string loc_pos = "\"; position: \" + ((getErrorSourceFileOffset() as integer) as string)";
				string loc_line = "\"; line: \" + ((getErrorSourceFileLine() as integer) as string) + \"\n\"";
				string callstack_line = "\"callstack: \n\" + (cs as string)";
				location = String.Format("\"Error;\" + {0} + {1} + {2} + {3}", loc_file, loc_pos, loc_line, callstack_line);

				/// Pass thru filein()
				run_cmd = String.Format("filein(@\"{0}\")", filepath);
			}
			string exception_array = "(filterString (getCurrentException()) \"\n\")";

			string exception_msg = String.Format("(for i in #({0}) + {1} do setListenerSelText (\"\n\" + i))", location, exception_array);
			string cmd = String.Format("try({0}) catch(cs = \"\" as stringStream;stack to:cs;{1});setListenerSelText \"\n\"", run_cmd, exception_msg);
			return cmd;
		}


		static void show_message(string message, bool info = false)
		{
			/// Displays an error or informational dialog if the execution of MXSPyCOM encounters a problem.
			/// Also displays a standard help dialog if MXSPyCOM is called with no arguments or with the /? or /help arguments.
			///
			/// **Arguments:**
			///
			/// :``message``: `string` The message to display.
			///
			/// **Keyword Arguments:**
			///
			/// :``information``: `bool` Determines if the dialog should display with an informational or warning icon.
			///
			/// **Returns:**
			///
			/// None
			///
			/// **Author:**
			///
			/// Jeff Hanna, jeff@techart.online, July 9, 2016

			MessageBoxIcon icon = info == true ? MessageBoxIcon.Information : MessageBoxIcon.Error;

			if (message.ToLower() == "help")
			{
				message = @"Used to execute MaxScript and Python scripts in 3ds Max.

Usage:
MXSPyCOM.exe [options] <filename>

Options:
-f	- Execute the script in 3ds Max.
-s	- Execute the script in 3ds Max with no error dialogs.
-e	- Edit the script in 3ds Max's internal script editor.
-c	- Encrypt the script. Only works with MaxScript files.

Commands:
<filename>	- Full path to the script file to execute.";

				show_message(message, info: true);
			}

			MessageBox.Show(message, "MXSPyCOM", MessageBoxButtons.OK, icon);

			Environment.Exit(0);
		}


		static string get_script_filepath(string[] args)
		{
			/// Extracts the script filepath from the command line arguments.
			/// If no filepath is provied in args the user is notifed and the program exits.
			/// If the filepath provided contains a Python script that script is wrapped in
			/// a MaxScript wrapper, because 3ds Max's COM interface will not correctly parse
			/// a Python file, and the filepath to that temporary wrapper script is returned.
			///
			/// **Arguments:**
			///
			/// :``args``: `string[]` The arguments provided to MXSPyCOM
			///
			/// **Keyword Arguments:**
			///
			/// None
			///
			/// **Returns:**
			///
			/// :``filepath``: `string` A full absolute filepath to the script to execute in 3ds Max.
			///
			/// **Author:**
			///
			/// Jeff Hanna, jeff@techart.online, July 9, 2016

			string filepath = args[args.Length - 1];
			if (filepath.StartsWith("-"))
			{
				string msg = String.Format("No script filepath provided. {0}", USAGE_INFO);
				show_message(msg);
			}
			else if (!System.IO.File.Exists(filepath))
			{
				string msg = String.Format("The specified script file does not exist on disk. {0}", USAGE_INFO);
				show_message(msg);
			}

			filepath = filepath.Replace("\\", "\\\\");
			return filepath;
		}


		static void Main(string[] args)
		{
			/// The main execution function of MXSPyCOM
			///
			/// **Arguments:**
			///
			/// :``args``: `string[]` The arguments provided to MXSPyCOM
			///
			/// **Keyword Arguments:**
			///
			/// None
			///
			/// **Returns:**
			///
			/// None
			///
			/// **Author:**
			///
<<<<<<< HEAD
			/// Jeff Hanna, jeff.b.hanna@gmail.com, July 9, 2016
			
=======
			/// Jeff Hanna, jeff@techart.online, July 9, 2016

>>>>>>> 9b355454
			if (args.Length == 0)
			{
				show_message("help");
				
				// For testing
				//string filepath = @"d:\repos\mxspycom\hello_world.ms";
				//string[] test_args = new string[2] {"-f", filepath};
				//execute_max_commands(test_args, filepath);
			}
			else
			{
				string filepath = get_script_filepath(args);
				execute_max_commands(args, filepath);
			}

			Environment.Exit(0);
		}
	}
}<|MERGE_RESOLUTION|>--- conflicted
+++ resolved
@@ -385,13 +385,8 @@
 			///
 			/// **Author:**
 			///
-<<<<<<< HEAD
-			/// Jeff Hanna, jeff.b.hanna@gmail.com, July 9, 2016
-			
-=======
 			/// Jeff Hanna, jeff@techart.online, July 9, 2016
 
->>>>>>> 9b355454
 			if (args.Length == 0)
 			{
 				show_message("help");
